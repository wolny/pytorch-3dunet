--- conflicted
+++ resolved
@@ -1,9 +1,5 @@
 # path to the checkpoint file containing the model
-<<<<<<< HEAD
-model_path: "/net/fs01/work01/yasuda/data/best_checkpoint.pytorch"
-=======
 model_path: '/net/fs01/work01/yasuda/data/best_checkpoint.pytorch'
->>>>>>> aa9614ff
 # model configuration
 model:
   # model class
@@ -42,11 +38,7 @@
     # paths to the test datasets; if a given path is a directory all H5 files ('*.h5', '*.hdf', '*.hdf5', '*.hd5')
     # inside this this directory will be included as well (non-recursively)
     file_paths:
-<<<<<<< HEAD
       - "/net/fs01/work01/yasuda/data/test/myosin_test.h5"
-=======
-      - '/net/fs01/work01/yasuda/data/1224wt12b_5dose100exp2SIRT18erase.ctf.Rotation.h5'
->>>>>>> aa9614ff
 
     # SliceBuilder configuration, i.e. how to iterate over the input volume patch-by-patch
     slice_builder:
